--- conflicted
+++ resolved
@@ -387,12 +387,11 @@
     boss_damage_queue_length = 0;
 }
 
-<<<<<<< HEAD
 uint8_t __fastcall__ boss_is_dead(void)
 {
     return boss_health == 0;
 }
-=======
+
 static void __fastcall__ boss_update_stamina(void)
 {
     if( boss_stamina < all_boss_staminas[boss_index][BOSS_STAMINA_MAX] )
@@ -465,7 +464,6 @@
 
 }
 #endif
->>>>>>> ad06dbc3
 
 void __fastcall__ boss_init(uint8_t bossIndex)
 {
