--- conflicted
+++ resolved
@@ -144,7 +144,8 @@
 
 .define NMI_NAMETABLE_UPDATE_COUNT_MAX              #32
 
-<<<<<<< HEAD
+.define PALETTE_TINT_DEFAULT_INDEX                  #4
+
 ; Dirty upload mask
 .define DIRTY_UPLOAD_MASK_OAM                       $80 ;
 .define DIRTY_UPLOAD_MASK_OAM_CLEAR                 $7F ;
@@ -152,9 +153,6 @@
 ;
 ;
 ;
-=======
-.define PALETTE_TINT_DEFAULT_INDEX                  #4
->>>>>>> 15981e63
 
 .segment "ZEROPAGE"
 
